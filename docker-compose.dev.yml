#
# Copyright (C) 2021-2022 Intel Corporation
# Copyright (C) 2022 CVAT.ai Corporation
#
# SPDX-License-Identifier: MIT
#

services:
  cvat_db:
    ports:
      - '5432:5432'

  cvat_server:
    build:
      context: .
      args:
        http_proxy:
        https_proxy:
        socks_proxy:
        CLAM_AV:
        CVAT_DEBUG_ENABLED:
        COVERAGE_PROCESS_START:
    environment:
      # Use this with CVAT_DEBUG_ENABLED to avoid server response timeouts
<<<<<<< HEAD
      # DJANGO_MODWSGI_EXTRA_ARGS: '--request-timeout 0 --queue-timeout 0 --socket-timeout 1000000'
=======
>>>>>>> 5bc8c7b2
      CVAT_DEBUG_ENABLED: '${CVAT_DEBUG_ENABLED:-no}'
      CVAT_DEBUG_PORT: '9090'
      # If 'yes', wait for a debugger connection on startup
      CVAT_DEBUG_WAIT: '${CVAT_DEBUG_WAIT_CLIENT:-no}'
      COVERAGE_PROCESS_START:
    ports:
      - '9090:9090'

  cvat_worker_export:
    environment:
      # For debugging, make sure to set 1 process
      # Due to the supervisord specifics, the extra processes will fail and
      # after few attempts supervisord will give up restarting, leaving only 1 process
      # NUMPROCS: 1
      CVAT_DEBUG_ENABLED: '${CVAT_DEBUG_ENABLED:-no}'
      CVAT_DEBUG_PORT: '9092'
      COVERAGE_PROCESS_START:
    ports:
      - '9092:9092'

  cvat_worker_import:
    environment:
      # For debugging, make sure to set 1 process
      # Due to the supervisord specifics, the extra processes will fail and
      # after few attempts supervisord will give up restarting, leaving only 1 process
      # NUMPROCS: 1
      CVAT_DEBUG_ENABLED: '${CVAT_DEBUG_ENABLED:-no}'
      CVAT_DEBUG_PORT: '9093'
      COVERAGE_PROCESS_START:
    ports:
      - '9093:9093'

  cvat_worker_quality_reports:
    environment:
      # For debugging, make sure to set 1 process
      # Due to the supervisord specifics, the extra processes will fail and
      # after few attempts supervisord will give up restarting, leaving only 1 process
      # NUMPROCS: 1
      CVAT_DEBUG_ENABLED: '${CVAT_DEBUG_ENABLED:-no}'
      CVAT_DEBUG_PORT: '9094'
<<<<<<< HEAD
=======
      COVERAGE_PROCESS_START:
>>>>>>> 5bc8c7b2
    ports:
      - '9094:9094'

  cvat_worker_annotation:
    environment:
      # For debugging, make sure to set 1 process
      # Due to the supervisord specifics, the extra processes will fail and
      # after few attempts supervisord will give up restarting, leaving only 1 process
      # NUMPROCS: 1
      CVAT_DEBUG_ENABLED: '${CVAT_DEBUG_ENABLED:-no}'
      CVAT_DEBUG_PORT: '9091'
      COVERAGE_PROCESS_START:
    ports:
      - '9091:9091'

  cvat_ui:
    build:
      context: .
      args:
        http_proxy:
        https_proxy:
        no_proxy:
        socks_proxy:
      dockerfile: Dockerfile.ui

  cvat_opa:
    ports:
      - '8181:8181'<|MERGE_RESOLUTION|>--- conflicted
+++ resolved
@@ -22,10 +22,6 @@
         COVERAGE_PROCESS_START:
     environment:
       # Use this with CVAT_DEBUG_ENABLED to avoid server response timeouts
-<<<<<<< HEAD
-      # DJANGO_MODWSGI_EXTRA_ARGS: '--request-timeout 0 --queue-timeout 0 --socket-timeout 1000000'
-=======
->>>>>>> 5bc8c7b2
       CVAT_DEBUG_ENABLED: '${CVAT_DEBUG_ENABLED:-no}'
       CVAT_DEBUG_PORT: '9090'
       # If 'yes', wait for a debugger connection on startup
@@ -66,10 +62,7 @@
       # NUMPROCS: 1
       CVAT_DEBUG_ENABLED: '${CVAT_DEBUG_ENABLED:-no}'
       CVAT_DEBUG_PORT: '9094'
-<<<<<<< HEAD
-=======
       COVERAGE_PROCESS_START:
->>>>>>> 5bc8c7b2
     ports:
       - '9094:9094'
 

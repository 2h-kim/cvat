--- conflicted
+++ resolved
@@ -1,10 +1,6 @@
 {
   "name": "cvat-ui",
-<<<<<<< HEAD
-  "version": "1.10.1",
-=======
-  "version": "1.10.4",
->>>>>>> eef5a41a
+  "version": "1.10.5",
   "description": "CVAT single-page application",
   "main": "src/index.tsx",
   "scripts": {

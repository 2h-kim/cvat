--- conflicted
+++ resolved
@@ -466,12 +466,9 @@
                                             <Route exact path='/tasks' component={TasksPageContainer} />
                                             <Route exact path='/tasks/create' component={CreateTaskPageContainer} />
                                             <Route exact path='/tasks/:id' component={TaskPageComponent} />
-<<<<<<< HEAD
                                             <Route exact path='/tasks/:id/analytics' component={TaskAnalyticsPage} />
                                             <Route exact path='/tasks/:id/jobs/create' component={CreateJobPage} />
-=======
                                             <Route exact path='/tasks/:id/guide' component={GuidePage} />
->>>>>>> ea6c68f5
                                             <Route exact path='/tasks/:tid/jobs/:jid' component={AnnotationPageContainer} />
                                             <Route exact path='/jobs' component={JobsPageComponent} />
                                             <Route exact path='/cloudstorages' component={CloudStoragesPageComponent} />

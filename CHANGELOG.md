# Changelog

All notable changes to this project will be documented in this file.

The format is based on [Keep a Changelog](https://keepachangelog.com/en/1.0.0/),
and this project adheres to [Semantic Versioning](https://semver.org/spec/v2.0.0.html).

## [1.2.0-beta] - Unreleased

### Added

- Added basic projects implementation (<https://github.com/openvinotoolkit/cvat/pull/2255>)

### Changed

- PATCH requests from cvat-core submit only changed fields (<https://github.com/openvinotoolkit/cvat/pull/2445>)

### Deprecated

-

### Removed

-

### Fixed

- Django templates for email and user guide (<https://github.com/openvinotoolkit/cvat/pull/2412>)
- Saving relative paths in dummy chunks instead of absolute (<https://github.com/openvinotoolkit/cvat/pull/2424>)
- Objects with a specific label cannot be displayed if at least one tag with the label exist (<https://github.com/openvinotoolkit/cvat/pull/2435>)
- Wrong attribute can be removed in labels editor (<https://github.com/openvinotoolkit/cvat/pull/2436>)
- UI fails with the error "Cannot read property 'label' of undefined" (<https://github.com/openvinotoolkit/cvat/pull/2442>)
- Exception: "Value must be a user instance" (<https://github.com/openvinotoolkit/cvat/pull/2441>)
- Reset zoom option doesn't work in tag annotation mode (<https://github.com/openvinotoolkit/cvat/pull/2443>)
- Canvas is busy error (<https://github.com/openvinotoolkit/cvat/pull/2437>)
- Projects view layout fix (<https://github.com/openvinotoolkit/cvat/pull/2503>)
<<<<<<< HEAD
- Empty frames navigation (<https://github.com/openvinotoolkit/cvat/pull/2505>)
=======
- Fixed the tasks view (infinite loading) when it is impossible to get a preview of the task (<https://github.com/openvinotoolkit/cvat/pull/2504>)
>>>>>>> 1e9bf0e7

### Security

-

## [1.2.0-alpha] - 2020-11-09

### Added

- Ability to login into CVAT-UI with token from api/v1/auth/login (<https://github.com/openvinotoolkit/cvat/pull/2234>)
- Added layout grids toggling ('ctrl + alt + Enter')
- Added password reset functionality (<https://github.com/opencv/cvat/pull/2058>)
- Ability to work with data on the fly (https://github.com/opencv/cvat/pull/2007)
- Annotation in process outline color wheel (<https://github.com/opencv/cvat/pull/2084>)
- On the fly annotation using DL detectors (<https://github.com/opencv/cvat/pull/2102>)
- Displaying automatic annotation progress on a task view (<https://github.com/opencv/cvat/pull/2148>)
- Automatic tracking of bounding boxes using serverless functions (<https://github.com/opencv/cvat/pull/2136>)
- [Datumaro] CLI command for dataset equality comparison (<https://github.com/opencv/cvat/pull/1989>)
- [Datumaro] Merging of datasets with different labels (<https://github.com/opencv/cvat/pull/2098>)
- Add FBRS interactive segmentation serverless function (<https://github.com/openvinotoolkit/cvat/pull/2094>)
- Ability to change default behaviour of previous/next buttons of a player.
  It supports regular navigation, searching a frame according to annotations
  filters and searching the nearest frame without any annotations (<https://github.com/openvinotoolkit/cvat/pull/2221>)
- MacOS users notes in CONTRIBUTING.md
- Ability to prepare meta information manually (<https://github.com/openvinotoolkit/cvat/pull/2217>)
- Ability to upload prepared meta information along with a video when creating a task (<https://github.com/openvinotoolkit/cvat/pull/2217>)
- Optional chaining plugin for cvat-canvas and cvat-ui (<https://github.com/openvinotoolkit/cvat/pull/2249>)
- MOTS png mask format support (<https://github.com/openvinotoolkit/cvat/pull/2198>)
- Ability to correct upload video with a rotation record in the metadata (<https://github.com/openvinotoolkit/cvat/pull/2218>)
- User search field for assignee fields (<https://github.com/openvinotoolkit/cvat/pull/2370>)

### Changed

- UI models (like DEXTR) were redesigned to be more interactive (<https://github.com/opencv/cvat/pull/2054>)
- Used Ubuntu:20.04 as a base image for CVAT Dockerfile (<https://github.com/opencv/cvat/pull/2101>)
- Right colors of label tags in label mapping when a user runs automatic detection (<https://github.com/openvinotoolkit/cvat/pull/2162>)
- Nuclio became an optional component of CVAT (<https://github.com/openvinotoolkit/cvat/pull/2192>)
- A key to remove a point from a polyshape [Ctrl => Alt] (<https://github.com/openvinotoolkit/cvat/pull/2204>)
- Updated `docker-compose` file version from `2.3` to `3.3`(<https://github.com/openvinotoolkit/cvat/pull/2235>)
- Added auto inference of url schema from host in CLI, if provided (<https://github.com/openvinotoolkit/cvat/pull/2240>)
- Track frames in skips between annotation is presented in MOT and MOTS formats are marked `outside` (<https://github.com/openvinotoolkit/cvat/pull/2198>)
- UI packages installation with `npm ci` instead of `npm install` (<https://github.com/openvinotoolkit/cvat/pull/2350>)

### Removed

- Removed Z-Order flag from task creation process

### Fixed

- Fixed multiple errors which arises when polygon is of length 5 or less (<https://github.com/opencv/cvat/pull/2100>)
- Fixed task creation from PDF (<https://github.com/opencv/cvat/pull/2141>)
- Fixed CVAT format import for frame stepped tasks (<https://github.com/openvinotoolkit/cvat/pull/2151>)
- Fixed the reading problem with large PDFs (<https://github.com/openvinotoolkit/cvat/pull/2154>)
- Fixed unnecessary pyhash dependency (<https://github.com/openvinotoolkit/cvat/pull/2170>)
- Fixed Data is not getting cleared, even after deleting the Task from Django Admin App(<https://github.com/openvinotoolkit/cvat/issues/1925>)
- Fixed blinking message: "Some tasks have not been showed because they do not have any data" (<https://github.com/openvinotoolkit/cvat/pull/2200>)
- Fixed case when a task with 0 jobs is shown as "Completed" in UI (<https://github.com/openvinotoolkit/cvat/pull/2200>)
- Fixed use case when UI throws exception: Cannot read property 'objectType' of undefined #2053 (<https://github.com/openvinotoolkit/cvat/pull/2203>)
- Fixed use case when logs could be saved twice or more times #2202 (<https://github.com/openvinotoolkit/cvat/pull/2203>)
- Fixed issues from #2112 (<https://github.com/openvinotoolkit/cvat/pull/2217>)
- Git application name (renamed to dataset_repo) (<https://github.com/openvinotoolkit/cvat/pull/2243>)
- A problem in exporting of tracks, where tracks could be truncated (<https://github.com/openvinotoolkit/cvat/issues/2129>)
- Fixed CVAT startup process if the user has `umask 077` in .bashrc file (<https://github.com/openvinotoolkit/cvat/pull/2293>)
- Exception: Cannot read property "each" of undefined after drawing a single point (<https://github.com/openvinotoolkit/cvat/pull/2307>)
- Cannot read property 'label' of undefined (Fixed?) (<https://github.com/openvinotoolkit/cvat/pull/2311>)
- Excluded track frames marked `outside` in `CVAT for Images` export (<https://github.com/openvinotoolkit/cvat/pull/2345>)
- 'List of tasks' Kibana visualization (<https://github.com/openvinotoolkit/cvat/pull/2361>)
- An error on exporting not `jpg` or `png` images in TF Detection API format (<https://github.com/openvinotoolkit/datumaro/issues/35>)

## [1.1.0] - 2020-08-31

### Added

- Siammask tracker as DL serverless function (<https://github.com/opencv/cvat/pull/1988>)
- [Datumaro] Added model info and source info commands (<https://github.com/opencv/cvat/pull/1973>)
- [Datumaro] Dataset statistics (<https://github.com/opencv/cvat/pull/1668>)
- Ability to change label color in tasks and predefined labels (<https://github.com/opencv/cvat/pull/2014>)
- [Datumaro] Multi-dataset merge (https://github.com/opencv/cvat/pull/1695)
- Ability to configure email verification for new users (<https://github.com/opencv/cvat/pull/1929>)
- Link to django admin page from UI (<https://github.com/opencv/cvat/pull/2068>)
- Notification message when users use wrong browser (<https://github.com/opencv/cvat/pull/2070>)

### Changed

- Shape coordinates are rounded to 2 digits in dumped annotations (<https://github.com/opencv/cvat/pull/1970>)
- COCO format does not produce polygon points for bbox annotations (<https://github.com/opencv/cvat/pull/1953>)

### Fixed

- Issue loading openvino models for semi-automatic and automatic annotation (<https://github.com/opencv/cvat/pull/1996>)
- Basic functions of CVAT works without activated nuclio dashboard
- Fixed a case in which exported masks could have wrong color order (<https://github.com/opencv/cvat/issues/2032>)
- Fixed error with creating task with labels with the same name (<https://github.com/opencv/cvat/pull/2031>)
- Django RQ dashboard view (<https://github.com/opencv/cvat/pull/2069>)
- Object's details menu settings (<https://github.com/opencv/cvat/pull/2084>)

## [1.1.0-beta] - 2020-08-03

### Added

- DL models as serverless functions (<https://github.com/opencv/cvat/pull/1767>)
- Source type support for tags, shapes and tracks (<https://github.com/opencv/cvat/pull/1192>)
- Source type support for CVAT Dumper/Loader (<https://github.com/opencv/cvat/pull/1192>)
- Intelligent polygon editing (<https://github.com/opencv/cvat/pull/1921>)
- Support creating multiple jobs for each task through python cli (https://github.com/opencv/cvat/pull/1950)
- python cli over https (<https://github.com/opencv/cvat/pull/1942>)
- Error message when plugins weren't able to initialize instead of infinite loading (<https://github.com/opencv/cvat/pull/1966>)
- Ability to change user password (<https://github.com/opencv/cvat/pull/1954>)

### Changed

- Smaller object details (<https://github.com/opencv/cvat/pull/1877>)
- `COCO` format does not convert bboxes to polygons on export (<https://github.com/opencv/cvat/pull/1953>)
- It is impossible to submit a DL model in OpenVINO format using UI. Now you can deploy new models on the server using serverless functions (<https://github.com/opencv/cvat/pull/1767>)
- Files and folders under share path are now alphabetically sorted

### Removed

- Removed OpenVINO and CUDA components because they are not necessary anymore (<https://github.com/opencv/cvat/pull/1767>)
- Removed the old UI code (<https://github.com/opencv/cvat/pull/1964>)

### Fixed

- Some objects aren't shown on canvas sometimes. For example after propagation on of objects is invisible (<https://github.com/opencv/cvat/pull/1834>)
- CVAT doesn't offer to restore state after an error (<https://github.com/opencv/cvat/pull/1874>)
- Cannot read property 'shapeType' of undefined because of zOrder related issues (<https://github.com/opencv/cvat/pull/1874>)
- Cannot read property 'pinned' of undefined because of zOrder related issues (<https://github.com/opencv/cvat/pull/1874>)
- Do not iterate over hidden objects in aam (which are invisible because of zOrder) (<https://github.com/opencv/cvat/pull/1874>)
- Cursor position is reset after changing a text field (<https://github.com/opencv/cvat/pull/1874>)
- Hidden points and cuboids can be selected to be groupped (<https://github.com/opencv/cvat/pull/1874>)
- `outside` annotations should not be in exported images (<https://github.com/opencv/cvat/issues/1620>)
- `CVAT for video format` import error with interpolation (<https://github.com/opencv/cvat/issues/1893>)
- `Image compression` definition mismatch (<https://github.com/opencv/cvat/issues/1900>)
- Points are dublicated during polygon interpolation sometimes (<https://github.com/opencv/cvat/pull/1892>)
- When redraw a shape with activated autobordering, previous points are visible (<https://github.com/opencv/cvat/pull/1892>)
- No mapping between side object element and context menu in some attributes (<https://github.com/opencv/cvat/pull/1923>)
- Interpolated shapes exported as `keyframe = True` (<https://github.com/opencv/cvat/pull/1937>)
- Stylelint filetype scans (<https://github.com/opencv/cvat/pull/1952>)
- Fixed toolip closing issue (<https://github.com/opencv/cvat/pull/1955>)
- Clearing frame cache when close a task (<https://github.com/opencv/cvat/pull/1966>)
- Increase rate of throttling policy for unauthenticated users (<https://github.com/opencv/cvat/pull/1969>)

## [1.1.0-alpha] - 2020-06-30

### Added

- Throttling policy for unauthenticated users (<https://github.com/opencv/cvat/pull/1531>)
- Added default label color table for mask export (<https://github.com/opencv/cvat/pull/1549>)
- Added environment variables for Redis and Postgres hosts for Kubernetes deployment support (<https://github.com/opencv/cvat/pull/1641>)
- Added visual identification for unavailable formats (<https://github.com/opencv/cvat/pull/1567>)
- Shortcut to change color of an activated shape in new UI (Enter) (<https://github.com/opencv/cvat/pull/1683>)
- Shortcut to switch split mode (<https://github.com/opencv/cvat/pull/1683>)
- Built-in search for labels when create an object or change a label (<https://github.com/opencv/cvat/pull/1683>)
- Better validation of labels and attributes in raw viewer (<https://github.com/opencv/cvat/pull/1727>)
- ClamAV antivirus integration (<https://github.com/opencv/cvat/pull/1712>)
- Added canvas background color selector (<https://github.com/opencv/cvat/pull/1705>)
- SCSS files linting with Stylelint tool (<https://github.com/opencv/cvat/pull/1766>)
- Supported import and export or single boxes in MOT format (https://github.com/opencv/cvat/pull/1764)
- [Datumaro] Added `stats` command, which shows some dataset statistics like image mean and std (https://github.com/opencv/cvat/pull/1734)
- Add option to upload annotations upon task creation on CLI
- Polygon and polylines interpolation (<https://github.com/opencv/cvat/pull/1571>)
- Ability to redraw shape from scratch (Shift + N) for an activated shape (<https://github.com/opencv/cvat/pull/1571>)
- Highlights for the first point of a polygon/polyline and direction (<https://github.com/opencv/cvat/pull/1571>)
- Ability to change orientation for poylgons/polylines in context menu (<https://github.com/opencv/cvat/pull/1571>)
- Ability to set the first point for polygons in points context menu (<https://github.com/opencv/cvat/pull/1571>)
- Added new tag annotation workspace (<https://github.com/opencv/cvat/pull/1570>)
- Appearance block in attribute annotation mode (<https://github.com/opencv/cvat/pull/1820>)
- Keyframe navigations and some switchers in attribute annotation mode (<https://github.com/opencv/cvat/pull/1820>)
- [Datumaro] Added `convert` command to convert datasets directly (<https://github.com/opencv/cvat/pull/1837>)
- [Datumaro] Added an option to specify image extension when exporting datasets (<https://github.com/opencv/cvat/pull/1799>)
- [Datumaro] Added image copying when exporting datasets, if possible (<https://github.com/opencv/cvat/pull/1799>)

### Changed

- Removed information about e-mail from the basic user information (<https://github.com/opencv/cvat/pull/1627>)
- Update https install manual. Makes it easier and more robust. Includes automatic renewing of lets encrypt certificates.
- Settings page move to the modal. (<https://github.com/opencv/cvat/pull/1705>)
- Implemented import and export of annotations with relative image paths (<https://github.com/opencv/cvat/pull/1463>)
- Using only single click to start editing or remove a point (<https://github.com/opencv/cvat/pull/1571>)
- Added support for attributes in VOC XML format (https://github.com/opencv/cvat/pull/1792)
- Added annotation attributes in COCO format (https://github.com/opencv/cvat/pull/1782)
- Colorized object items in the side panel (<https://github.com/opencv/cvat/pull/1753>)
- [Datumaro] Annotation-less files are not generated anymore in COCO format, unless tasks explicitly requested (<https://github.com/opencv/cvat/pull/1799>)

### Fixed

- Problem with exported frame stepped image task (<https://github.com/opencv/cvat/issues/1613>)
- Fixed dataset filter item representation for imageless dataset items (<https://github.com/opencv/cvat/pull/1593>)
- Fixed interpreter crash when trying to import `tensorflow` with no AVX instructions available (<https://github.com/opencv/cvat/pull/1567>)
- Kibana wrong working time calculation with new annotation UI use (<https://github.com/opencv/cvat/pull/1654>)
- Wrong rexex for account name validation (<https://github.com/opencv/cvat/pull/1667>)
- Wrong description on register view for the username field (<https://github.com/opencv/cvat/pull/1667>)
- Wrong resolution for resizing a shape (<https://github.com/opencv/cvat/pull/1667>)
- React warning because of not unique keys in labels viewer (<https://github.com/opencv/cvat/pull/1727>)
- Fixed issue tracker (<https://github.com/opencv/cvat/pull/1705>)
- Fixed canvas fit after sidebar open/close event (<https://github.com/opencv/cvat/pull/1705>)
- A couple of exceptions in AAM related with early object activation (<https://github.com/opencv/cvat/pull/1755>)
- Propagation from the latest frame (<https://github.com/opencv/cvat/pull/1800>)
- Number attribute value validation (didn't work well with floats) (<https://github.com/opencv/cvat/pull/1800>)
- Logout doesn't work (<https://github.com/opencv/cvat/pull/1812>)
- Annotations aren't updated after reopening a task (<https://github.com/opencv/cvat/pull/1753>)
- Labels aren't updated after reopening a task (<https://github.com/opencv/cvat/pull/1753>)
- Canvas isn't fitted after collapsing side panel in attribute annotation mode (<https://github.com/opencv/cvat/pull/1753>)
- Error when interpolating polygons (<https://github.com/opencv/cvat/pull/1878>)

### Security

- SQL injection in Django `CVE-2020-9402` (<https://github.com/opencv/cvat/pull/1657>)

## [1.0.0] - 2020-05-29

### Added

- cvat-ui: cookie policy drawer for login page (<https://github.com/opencv/cvat/pull/1511>)
- `datumaro_project` export format (<https://github.com/opencv/cvat/pull/1352>)
- Ability to configure user agreements for the user registration form (<https://github.com/opencv/cvat/pull/1464>)
- Cuboid interpolation and cuboid drawing from rectangles (<https://github.com/opencv/cvat/pull/1560>)
- Ability to configure custom pageViewHit, which can be useful for web analytics integration (<https://github.com/opencv/cvat/pull/1566>)
- Ability to configure access to the analytics page based on roles (<https://github.com/opencv/cvat/pull/1592>)

### Changed

- Downloaded file name in annotations export became more informative (<https://github.com/opencv/cvat/pull/1352>)
- Added auto trimming for trailing whitespaces style enforcement (<https://github.com/opencv/cvat/pull/1352>)
- REST API: updated `GET /task/<id>/annotations`: parameters are `format`, `filename` (now optional), `action` (optional) (<https://github.com/opencv/cvat/pull/1352>)
- REST API: removed `dataset/formats`, changed format of `annotation/formats` (<https://github.com/opencv/cvat/pull/1352>)
- Exported annotations are stored for N hours instead of indefinitely (<https://github.com/opencv/cvat/pull/1352>)
- Formats: CVAT format now accepts ZIP and XML (<https://github.com/opencv/cvat/pull/1352>)
- Formats: COCO format now accepts ZIP and JSON (<https://github.com/opencv/cvat/pull/1352>)
- Formats: most of formats renamed, no extension in title (<https://github.com/opencv/cvat/pull/1352>)
- Formats: definitions are changed, are not stored in DB anymore (<https://github.com/opencv/cvat/pull/1352>)
- cvat-core: session.annotations.put() now returns ids of added objects (<https://github.com/opencv/cvat/pull/1493>)
- Images without annotations now also included in dataset/annotations export (<https://github.com/opencv/cvat/issues/525>)

### Removed

- `annotation` application is replaced with `dataset_manager` (<https://github.com/opencv/cvat/pull/1352>)
- `_DATUMARO_INIT_LOGLEVEL` env. variable is removed in favor of regular `--loglevel` cli parameter (<https://github.com/opencv/cvat/pull/1583>)

### Fixed

- Categories for empty projects with no sources are taken from own dataset (<https://github.com/opencv/cvat/pull/1352>)
- Added directory removal on error during `extract` command (<https://github.com/opencv/cvat/pull/1352>)
- Added debug error message on incorrect XPath (<https://github.com/opencv/cvat/pull/1352>)
- Exporting frame stepped task (<https://github.com/opencv/cvat/issues/1294, https://github.com/opencv/cvat/issues/1334>)
- Fixed broken command line interface for `cvat` export format in Datumaro (<https://github.com/opencv/cvat/issues/1494>)
- Updated Rest API document, Swagger document serving instruction issue (<https://github.com/opencv/cvat/issues/1495>)
- Fixed cuboid occluded view (<https://github.com/opencv/cvat/pull/1500>)
- Non-informative lock icon (<https://github.com/opencv/cvat/pull/1434>)
- Sidebar in AAM has no hide/show button (<https://github.com/opencv/cvat/pull/1420>)
- Task/Job buttons has no "Open in new tab" option (<https://github.com/opencv/cvat/pull/1419>)
- Delete point context menu option has no shortcut hint (<https://github.com/opencv/cvat/pull/1416>)
- Fixed issue with unnecessary tag activation in cvat-canvas (<https://github.com/opencv/cvat/issues/1540>)
- Fixed an issue with large number of instances in instance mask (<https://github.com/opencv/cvat/issues/1539>)
- Fixed full COCO dataset import error with conflicting labels in keypoints and detection (<https://github.com/opencv/cvat/pull/1548>)
- Fixed COCO keypoints skeleton parsing and saving (<https://github.com/opencv/cvat/issues/1539>)
- `tf.placeholder() is not compatible with eager execution` exception for auto_segmentation (<https://github.com/opencv/cvat/pull/1562>)
- Canvas cannot be moved with move functionality on left mouse key (<https://github.com/opencv/cvat/pull/1573>)
- Deep extreme cut request is sent when draw any shape with Make AI polygon option enabled (<https://github.com/opencv/cvat/pull/1573>)
- Fixed an error when exporting a task with cuboids to any format except CVAT (<https://github.com/opencv/cvat/pull/1577>)
- Synchronization with remote git repo (<https://github.com/opencv/cvat/pull/1582>)
- A problem with mask to polygons conversion when polygons are too small (<https://github.com/opencv/cvat/pull/1581>)
- Unable to upload video with uneven size (<https://github.com/opencv/cvat/pull/1594>)
- Fixed an issue with `z_order` having no effect on segmentations (<https://github.com/opencv/cvat/pull/1589>)

### Security

- Permission group whitelist check for analytics view (<https://github.com/opencv/cvat/pull/1608>)

## [1.0.0-beta.2] - 2020-04-30

### Added

- Re-Identification algorithm to merging bounding boxes automatically to the new UI (<https://github.com/opencv/cvat/pull/1406>)
- Methods `import` and `export` to import/export raw annotations for Job and Task in `cvat-core` (<https://github.com/opencv/cvat/pull/1406>)
- Versioning of client packages (`cvat-core`, `cvat-canvas`, `cvat-ui`). Initial versions are set to 1.0.0 (<https://github.com/opencv/cvat/pull/1448>)
- Cuboids feature was migrated from old UI to new one. (<https://github.com/opencv/cvat/pull/1451>)

### Removed

- Annotation convertation utils, currently supported natively via Datumaro framework (https://github.com/opencv/cvat/pull/1477)

### Fixed

- Auto annotation, TF annotation and Auto segmentation apps (https://github.com/opencv/cvat/pull/1409)
- Import works with truncated images now: "OSError:broken data stream" on corrupt images (https://github.com/opencv/cvat/pull/1430)
- Hide functionality (H) doesn't work (<https://github.com/opencv/cvat/pull/1445>)
- The highlighted attribute doesn't correspond to the chosen attribute in AAM (<https://github.com/opencv/cvat/pull/1445>)
- Inconvinient image shaking while drawing a polygon (hold Alt key during drawing/editing/grouping to drag an image) (<https://github.com/opencv/cvat/pull/1445>)
- Filter property "shape" doesn't work and extra operator in description (<https://github.com/opencv/cvat/pull/1445>)
- Block of text information doesn't disappear after deactivating for locked shapes (<https://github.com/opencv/cvat/pull/1445>)
- Annotation uploading fails in annotation view (<https://github.com/opencv/cvat/pull/1445>)
- UI freezes after canceling pasting with escape (<https://github.com/opencv/cvat/pull/1445>)
- Duplicating keypoints in COCO export (https://github.com/opencv/cvat/pull/1435)
- CVAT new UI: add arrows on a mouse cursor (<https://github.com/opencv/cvat/pull/1391>)
- Delete point bug (in new UI) (<https://github.com/opencv/cvat/pull/1440>)
- Fix apache startup after PC restart (https://github.com/opencv/cvat/pull/1467)
- Open task button doesn't work (https://github.com/opencv/cvat/pull/1474)

## [1.0.0-beta.1] - 2020-04-15

### Added

- Special behaviour for attribute value `__undefined__` (invisibility, no shortcuts to be set in AAM)
- Dialog window with some helpful information about using filters
- Ability to display a bitmap in the new UI
- Button to reset colors settings (brightness, saturation, contrast) in the new UI
- Option to display shape text always
- Dedicated message with clarifications when share is unmounted (https://github.com/opencv/cvat/pull/1373)
- Ability to create one tracked point (https://github.com/opencv/cvat/pull/1383)
- Ability to draw/edit polygons and polylines with automatic bordering feature (https://github.com/opencv/cvat/pull/1394)
- Tutorial: instructions for CVAT over HTTPS
- Deep extreme cut (semi-automatic segmentation) to the new UI (https://github.com/opencv/cvat/pull/1398)

### Changed

- Increase preview size of a task till 256, 256 on the server
- Public ssh-keys are displayed in a dedicated window instead of console when create a task with a repository
- React UI is the primary UI

### Fixed

- Cleaned up memory in Auto Annotation to enable long running tasks on videos
- New shape is added when press `esc` when drawing instead of cancellation
- Dextr segmentation doesn't work.
- `FileNotFoundError` during dump after moving format files
- CVAT doesn't append outside shapes when merge polyshapes in old UI
- Layout sometimes shows double scroll bars on create task, dashboard and settings pages
- UI fails after trying to change frame during resizing, dragging, editing
- Hidden points (or outsided) are visible after changing a frame
- Merge is allowed for points, but clicks on points conflict with frame dragging logic
- Removed objects are visible for search
- Add missed task_id and job_id fields into exception logs for the new UI (https://github.com/opencv/cvat/pull/1372)
- UI fails when annotations saving occurs during drag/resize/edit (https://github.com/opencv/cvat/pull/1383)
- Multiple savings when hold Ctrl+S (a lot of the same copies of events were sent with the same working time) (https://github.com/opencv/cvat/pull/1383)
- UI doesn't have any reaction when git repos synchronization failed (https://github.com/opencv/cvat/pull/1383)
- Bug when annotations cannot be saved after (delete - save - undo - save) (https://github.com/opencv/cvat/pull/1383)
- VOC format exports Upper case labels correctly in lower case (https://github.com/opencv/cvat/pull/1379)
- Fixed polygon exporting bug in COCO dataset (https://github.com/opencv/cvat/issues/1387)
- Task creation from remote files (https://github.com/opencv/cvat/pull/1392)
- Job cannot be opened in some cases when the previous job was failed during opening (https://github.com/opencv/cvat/issues/1403)
- Deactivated shape is still highlighted on the canvas (https://github.com/opencv/cvat/issues/1403)
- AttributeError: 'tuple' object has no attribute 'read' in ReID algorithm (https://github.com/opencv/cvat/issues/1403)
- Wrong semi-automatic segmentation near edges of an image (https://github.com/opencv/cvat/issues/1403)
- Git repos paths (https://github.com/opencv/cvat/pull/1400)
- Uploading annotations for tasks with multiple jobs (https://github.com/opencv/cvat/pull/1396)

## [1.0.0-alpha] - 2020-03-31

### Added

- Data streaming using chunks (https://github.com/opencv/cvat/pull/1007)
- New UI: showing file names in UI (https://github.com/opencv/cvat/pull/1311)
- New UI: delete a point from context menu (https://github.com/opencv/cvat/pull/1292)

### Fixed

- Git app cannot clone a repository (https://github.com/opencv/cvat/pull/1330)
- New UI: preview position in task details (https://github.com/opencv/cvat/pull/1312)
- AWS deployment (https://github.com/opencv/cvat/pull/1316)

## [0.6.1] - 2020-03-21

### Changed

- VOC task export now does not use official label map by default, but takes one
  from the source task to avoid primary-class and class part name
  clashing ([#1275](https://github.com/opencv/cvat/issues/1275))

### Fixed

- File names in LabelMe format export are no longer truncated ([#1259](https://github.com/opencv/cvat/issues/1259))
- `occluded` and `z_order` annotation attributes are now correctly passed to Datumaro ([#1271](https://github.com/opencv/cvat/pull/1271))
- Annotation-less tasks now can be exported as empty datasets in COCO ([#1277](https://github.com/opencv/cvat/issues/1277))
- Frame name matching for video annotations import -
  allowed `frame_XXXXXX[.ext]` format ([#1274](https://github.com/opencv/cvat/pull/1274))

### Security

- Bump acorn from 6.3.0 to 6.4.1 in /cvat-ui ([#1270](https://github.com/opencv/cvat/pull/1270))

## [0.6.0] - 2020-03-15

### Added

- Server only support for projects. Extend REST API v1 (/api/v1/projects\*)
- Ability to get basic information about users without admin permissions ([#750](https://github.com/opencv/cvat/issues/750))
- Changed REST API: removed PUT and added DELETE methods for /api/v1/users/ID
- Mask-RCNN Auto Annotation Script in OpenVINO format
- Yolo Auto Annotation Script
- Auto segmentation using Mask_RCNN component (Keras+Tensorflow Mask R-CNN Segmentation)
- REST API to export an annotation task (images + annotations)
- [Datumaro](https://github.com/opencv/cvat/tree/develop/datumaro) - a framework to build, analyze, debug and visualize datasets
- Text Detection Auto Annotation Script in OpenVINO format for version 4
- Added in OpenVINO Semantic Segmentation for roads
- Ability to visualize labels when using Auto Annotation runner
- MOT CSV format support ([#830](https://github.com/opencv/cvat/pull/830))
- LabelMe format support ([#844](https://github.com/opencv/cvat/pull/844))
- Segmentation MASK format import (as polygons) ([#1163](https://github.com/opencv/cvat/pull/1163))
- Git repositories can be specified with IPv4 address ([#827](https://github.com/opencv/cvat/pull/827))

### Changed

- page_size parameter for all REST API methods
- React & Redux & Antd based dashboard
- Yolov3 interpretation script fix and changes to mapping.json
- YOLO format support ([#1151](https://github.com/opencv/cvat/pull/1151))
- Added support for OpenVINO 2020

### Fixed

- Exception in Git plugin [#826](https://github.com/opencv/cvat/issues/826)
- Label ids in TFrecord format now start from 1 [#866](https://github.com/opencv/cvat/issues/866)
- Mask problem in COCO JSON style [#718](https://github.com/opencv/cvat/issues/718)
- Datasets (or tasks) can be joined and split to subsets with Datumaro [#791](https://github.com/opencv/cvat/issues/791)
- Output labels for VOC format can be specified with Datumaro [#942](https://github.com/opencv/cvat/issues/942)
- Annotations can be filtered before dumping with Datumaro [#994](https://github.com/opencv/cvat/issues/994)

## [0.5.2] - 2019-12-15

### Fixed

- Frozen version of scikit-image==0.15 in requirements.txt because next releases don't support Python 3.5

## [0.5.1] - 2019-10-17

### Added

- Integration with Zenodo.org (DOI)

## [0.5.0] - 2019-09-12

### Added

- A converter to YOLO format
- Installation guide
- Linear interpolation for a single point
- Video frame filter
- Running functional tests for REST API during a build
- Admins are no longer limited to a subset of python commands in the auto annotation application
- Remote data source (list of URLs to create an annotation task)
- Auto annotation using Faster R-CNN with Inception v2 (utils/open_model_zoo)
- Auto annotation using Pixel Link mobilenet v2 - text detection (utils/open_model_zoo)
- Ability to create a custom extractors for unsupported media types
- Added in PDF extractor
- Added in a command line model manager tester
- Ability to dump/load annotations in several formats from UI (CVAT, Pascal VOC, YOLO, MS COCO, png mask, TFRecord)
- Auth for REST API (api/v1/auth/): login, logout, register, ...
- Preview for the new CVAT UI (dashboard only) is available: http://localhost:9080/
- Added command line tool for performing common task operations (/utils/cli/)

### Changed

- Outside and keyframe buttons in the side panel for all interpolation shapes (they were only for boxes before)
- Improved error messages on the client side (#511)

### Removed

- "Flip images" has been removed. UI now contains rotation features.

### Fixed

- Incorrect width of shapes borders in some cases
- Annotation parser for tracks with a start frame less than the first segment frame
- Interpolation on the server near outside frames
- Dump for case when task name has a slash
- Auto annotation fail for multijob tasks
- Installation of CVAT with OpenVINO on the Windows platform
- Background color was always black in utils/mask/converter.py
- Exception in attribute annotation mode when a label are switched to a value without any attributes
- Handling of wrong labelamp json file in auto annotation (<https://github.com/opencv/cvat/issues/554>)
- No default attributes in dumped annotation (<https://github.com/opencv/cvat/issues/601>)
- Required field "Frame Filter" on admin page during a task modifying (#666)
- Dump annotation errors for a task with several segments (#610, #500)
- Invalid label parsing during a task creating (#628)
- Button "Open Task" in the annotation view
- Creating a video task with 0 overlap

### Security

- Upgraded Django, djangorestframework, and other packages

## [0.4.2] - 2019-06-03

### Fixed

- Fixed interaction with the server share in the auto annotation plugin

## [0.4.1] - 2019-05-14

### Fixed

- JavaScript syntax incompatibility with Google Chrome versions less than 72

## [0.4.0] - 2019-05-04

### Added

- OpenVINO auto annotation: it is possible to upload a custom model and annotate images automatically.
- Ability to rotate images/video in the client part (Ctrl+R, Shift+Ctrl+R shortcuts) (#305)
- The ReID application for automatic bounding box merging has been added (#299)
- Keyboard shortcuts to switch next/previous default shape type (box, polygon etc) [Alt + <, Alt + >] (#316)
- Converter for VOC now supports interpolation tracks
- REST API (/api/v1/\*, /api/docs)
- Semi-automatic semantic segmentation with the [Deep Extreme Cut](http://www.vision.ee.ethz.ch/~cvlsegmentation/dextr/) work

### Changed

- Propagation setup has been moved from settings to bottom player panel
- Additional events like "Debug Info" or "Fit Image" have been added for analitics
- Optional using LFS for git annotation storages (#314)

### Deprecated

- "Flip images" flag in the create task dialog will be removed. Rotation functionality in client part have been added instead.

### Removed

-

### Fixed

- Django 2.1.5 (security fix, https://nvd.nist.gov/vuln/detail/CVE-2019-3498)
- Several scenarious which cause code 400 after undo/redo/save have been fixed (#315)

## [0.3.0] - 2018-12-29

### Added

- Ability to copy Object URL and Frame URL via object context menu and player context menu respectively.
- Ability to change opacity for selected shape with help "Selected Fill Opacity" slider.
- Ability to remove polyshapes points by double click.
- Ability to draw/change polyshapes (except for points) by slip method. Just press ENTER and moving a cursor.
- Ability to switch lock/hide properties via label UI element (in right menu) for all objects with same label.
- Shortcuts for outside/keyframe properties
- Support of Intel OpenVINO for accelerated model inference
- Tensorflow annotation now works without CUDA. It can use CPU only. OpenVINO and CUDA are supported optionally.
- Incremental saving of annotations.
- Tutorial for using polygons (screencast)
- Silk profiler to improve development process
- Admin panel can be used to edit labels and attributes for annotation tasks
- Analytics component to manage a data annotation team, monitor exceptions, collect client and server logs
- Changeable job and task statuses (annotation, validation, completed). A job status can be changed manually, a task status is computed automatically based on job statuses (#153)
- Backlink to a task from its job annotation view (#156)
- Buttons lock/hide for labels. They work for all objects with the same label on a current frame (#116)

### Changed

- Polyshape editing method has been improved. You can redraw part of shape instead of points cloning.
- Unified shortcut (Esc) for close any mode instead of different shortcuts (Alt+N, Alt+G, Alt+M etc.).
- Dump file contains information about data source (e.g. video name, archive name, ...)
- Update requests library due to https://nvd.nist.gov/vuln/detail/CVE-2018-18074
- Per task/job permissions to create/access/change/delete tasks and annotations
- Documentation was improved
- Timeout for creating tasks was increased (from 1h to 4h) (#136)
- Drawing has become more convenience. Now it is possible to draw outside an image. Shapes will be automatically truncated after drawing process (#202)

### Fixed

- Performance bottleneck has been fixed during you create new objects (draw, copy, merge etc).
- Label UI elements aren't updated after changelabel.
- Attribute annotation mode can use invalid shape position after resize or move shapes.
- Labels order is preserved now (#242)
- Uploading large XML files (#123)
- Django vulnerability (#121)
- Grammatical cleanup of README.md (#107)
- Dashboard loading has been accelerated (#156)
- Text drawing outside of a frame in some cases (#202)

## [0.2.0] - 2018-09-28

### Added

- New annotation shapes: polygons, polylines, points
- Undo/redo feature
- Grid to estimate size of objects
- Context menu for shapes
- A converter to PASCAL VOC format
- A converter to MS COCO format
- A converter to mask format
- License header for most of all files
- .gitattribute to avoid problems with bash scripts inside a container
- CHANGELOG.md itself
- Drawing size of a bounding box during resize
- Color by instance, group, label
- Group objects
- Object propagation on next frames
- Full screen view

### Changed

- Documentation, screencasts, the primary screenshot
- Content-type for save_job request is application/json

### Fixed

- Player navigation if the browser's window is scrolled
- Filter doesn't support dash (-)
- Several memory leaks
- Inconsistent extensions between filenames in an annotation file and real filenames

## [0.1.2] - 2018-08-07

### Added

- 7z archive support when creating a task
- .vscode/launch.json file for developing with VS code

### Fixed

- #14: docker-compose down command as written in the readme does not remove volumes
- #15: all checkboxes in temporary attributes are checked when reopening job after saving the job
- #18: extend CONTRIBUTING.md
- #19: using the same attribute for label twice -> stuck

### Changed

- More strict verification for labels with attributes

## [0.1.1] - 2018-07-6

### Added

- Links on a screenshot, documentation, screencasts into README.md
- CONTRIBUTORS.md

### Fixed

- GitHub documentation

## 0.1.0 - 2018-06-29

### Added

- Initial version

## Template

```
## [Unreleased]
### Added
-

### Changed
-

### Deprecated
-

### Removed
-

### Fixed
-

### Security
-
```<|MERGE_RESOLUTION|>--- conflicted
+++ resolved
@@ -34,11 +34,8 @@
 - Reset zoom option doesn't work in tag annotation mode (<https://github.com/openvinotoolkit/cvat/pull/2443>)
 - Canvas is busy error (<https://github.com/openvinotoolkit/cvat/pull/2437>)
 - Projects view layout fix (<https://github.com/openvinotoolkit/cvat/pull/2503>)
-<<<<<<< HEAD
+- Fixed the tasks view (infinite loading) when it is impossible to get a preview of the task (<https://github.com/openvinotoolkit/cvat/pull/2504>)
 - Empty frames navigation (<https://github.com/openvinotoolkit/cvat/pull/2505>)
-=======
-- Fixed the tasks view (infinite loading) when it is impossible to get a preview of the task (<https://github.com/openvinotoolkit/cvat/pull/2504>)
->>>>>>> 1e9bf0e7
 
 ### Security
 

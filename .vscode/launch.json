{
    // Use IntelliSense to learn about possible attributes.
    // Hover to view descriptions of existing attributes.
    // For more information, visit: https://go.microsoft.com/fwlink/?linkid=830387
    "version": "0.2.0",
    "configurations": [
        {
            "name": "REST API tests: Attach to server",
            "type": "python",
            "request": "attach",
            "connect": {
                "host": "127.0.0.1",
                "port": 9090
            },
            "pathMappings": [
                {
                    "localRoot": "${workspaceFolder}",
                    "remoteRoot": "/home/django/"
                },
                {
                    "localRoot": "${workspaceFolder}/.env",
                    "remoteRoot": "/opt/venv",
                }
            ],
            "justMyCode": false,
        },
        {
            "name": "REST API tests: Attach to RQ annotation worker",
            "type": "python",
            "request": "attach",
            "connect": {
                "host": "127.0.0.1",
                "port": 9091
            },
            "pathMappings": [
                {
                    "localRoot": "${workspaceFolder}",
                    "remoteRoot": "/home/django/"
                },
                {
                    "localRoot": "${workspaceFolder}/.env",
                    "remoteRoot": "/opt/venv",
                }
            ],
            "justMyCode": false,
        },
        {
            "name": "REST API tests: Attach to RQ export worker",
            "type": "python",
            "request": "attach",
            "connect": {
                "host": "127.0.0.1",
                "port": 9092
            },
            "pathMappings": [
                {
                    "localRoot": "${workspaceFolder}",
                    "remoteRoot": "/home/django/"
                },
                {
                    "localRoot": "${workspaceFolder}/.env",
                    "remoteRoot": "/opt/venv",
                }
            ],
            "justMyCode": false,
        },
        {
            "name": "REST API tests: Attach to RQ import worker",
            "type": "python",
            "request": "attach",
            "connect": {
                "host": "127.0.0.1",
                "port": 9093
            },
            "pathMappings": [
                {
                    "localRoot": "${workspaceFolder}",
                    "remoteRoot": "/home/django/"
                },
                {
                    "localRoot": "${workspaceFolder}/.env",
                    "remoteRoot": "/opt/venv",
                }
            ],
            "justMyCode": false,
        },
        {
            "name": "REST API tests: Attach to RQ quality reports worker",
            "type": "python",
            "request": "attach",
            "connect": {
                "host": "127.0.0.1",
                "port": 9094
            },
            "pathMappings": [
                {
                    "localRoot": "${workspaceFolder}",
                    "remoteRoot": "/home/django/"
                },
                {
                    "localRoot": "${workspaceFolder}/.env",
                    "remoteRoot": "/opt/venv",
                }
            ],
            "justMyCode": false,
        },
        {
            "type": "pwa-chrome",
            "request": "launch",
            "preLaunchTask": "npm: start - cvat-ui",
            "name": "ui.js: debug",
            "url": "http://localhost:3000",
            "webRoot": "${workspaceFolder}/cvat-ui",
            "sourceMaps": true,
            "sourceMapPathOverrides": {
                "webpack://cvat/./*": "${workspaceFolder}/cvat-core/*",
                "webpack:///./*": "${webRoot}/*",
                "webpack:///src/*": "${webRoot}/*",
                "webpack:///*": "*",
                "webpack:///./~/*": "${webRoot}/node_modules/*"
            },
            "smartStep": true,
        },
        {
            "type": "node",
            "request": "launch",
            "name": "ui.js: test",
            "cwd": "${workspaceRoot}/tests",
            "runtimeExecutable": "${workspaceRoot}/tests/node_modules/.bin/cypress",
            "args": [
                "run",
                "--headless",
                "--browser",
                "chrome"
            ],
            "outputCapture": "std",
            "console": "internalConsole"
        },
        {
            "name": "server: django",
            "type": "python",
            "request": "launch",
            "stopOnEntry": false,
            "justMyCode": false,
            "python": "${command:python.interpreterPath}",
            "program": "${workspaceRoot}/manage.py",
            "env": {
                "CVAT_SERVERLESS": "1",
                "ALLOWED_HOSTS": "*",
                "IAM_OPA_BUNDLE": "1",
                "DJANGO_LOG_SERVER_HOST": "localhost",
                "DJANGO_LOG_SERVER_PORT": "8282"
            },
            "args": [
                "runserver",
                "--noreload",
                "--insecure",
                "127.0.0.1:7000"
            ],
            "django": true,
            "cwd": "${workspaceFolder}",
            "console": "internalConsole"
        },
        {
            "name": "server: chrome",
            "type": "pwa-chrome",
            "request": "launch",
            "url": "http://localhost:7000/",
            "disableNetworkCache": true,
            "trace": true,
            "showAsyncStacks": true,
            "pathMapping": {
                "/static/engine/": "${workspaceFolder}/cvat/apps/engine/static/engine/",
                "/static/dashboard/": "${workspaceFolder}/cvat/apps/dashboard/static/dashboard/",
            }
        },
        {
            "name": "server: RQ - import",
            "type": "python",
            "request": "launch",
            "stopOnEntry": false,
            "justMyCode": false,
            "python": "${command:python.interpreterPath}",
            "program": "${workspaceRoot}/manage.py",
            "args": [
                "rqworker",
                "import",
                "--worker-class",
                "cvat.rqworker.SimpleWorker"
            ],
            "django": true,
            "cwd": "${workspaceFolder}",
            "env": {
                "DJANGO_LOG_SERVER_HOST": "localhost",
                "DJANGO_LOG_SERVER_PORT": "8282"
            },
            "console": "internalConsole"
        },
        {
            "name": "server: RQ - export",
            "type": "python",
            "request": "launch",
            "stopOnEntry": false,
            "justMyCode": false,
            "python": "${command:python.interpreterPath}",
            "program": "${workspaceRoot}/manage.py",
            "args": [
                "rqworker",
                "export",
                "--worker-class",
                "cvat.rqworker.SimpleWorker",
            ],
            "django": true,
            "cwd": "${workspaceFolder}",
            "env": {
                "DJANGO_LOG_SERVER_HOST": "localhost",
                "DJANGO_LOG_SERVER_PORT": "8282"
            },
            "console": "internalConsole"
        },
        {
            "name": "server: RQ - quality reports",
            "type": "python",
            "request": "launch",
            "stopOnEntry": false,
            "justMyCode": false,
            "python": "${command:python.interpreterPath}",
            "program": "${workspaceRoot}/manage.py",
            "args": [
                "rqworker",
                "quality_reports",
                "--worker-class",
                "cvat.rqworker.SimpleWorker",
            ],
            "django": true,
            "cwd": "${workspaceFolder}",
            "env": {
                "DJANGO_LOG_SERVER_HOST": "localhost",
                "DJANGO_LOG_SERVER_PORT": "8282"
            },
            "console": "internalConsole"
        },
        {
            "name": "server: RQ - scheduler",
            "type": "python",
            "request": "launch",
            "stopOnEntry": false,
            "justMyCode": false,
            "python": "${command:python.interpreterPath}",
            "program": "${workspaceRoot}/rqscheduler.py",
            "django": true,
            "cwd": "${workspaceFolder}",
            "args": [
                "-i", "1"
            ],
            "env": {
                "DJANGO_LOG_SERVER_HOST": "localhost",
                "DJANGO_LOG_SERVER_PORT": "8282"
            },
            "console": "internalConsole"
        },
        {
            "name": "server: RQ - annotation",
            "type": "python",
            "request": "launch",
            "justMyCode": false,
            "stopOnEntry": false,
            "python": "${command:python.interpreterPath}",
            "program": "${workspaceRoot}/manage.py",
            "args": [
                "rqworker",
                "annotation",
                "--worker-class",
                "cvat.rqworker.SimpleWorker",
            ],
            "django": true,
            "cwd": "${workspaceFolder}",
            "env": {},
            "console": "internalConsole"
        },
        {
            "name": "server: RQ - webhooks",
            "type": "python",
            "request": "launch",
            "justMyCode": false,
            "stopOnEntry": false,
            "python": "${command:python.interpreterPath}",
            "program": "${workspaceRoot}/manage.py",
            "args": [
                "rqworker",
                "webhooks",
                "--worker-class",
                "cvat.rqworker.SimpleWorker",
            ],
            "django": true,
            "cwd": "${workspaceFolder}",
            "env": {},
            "console": "internalConsole"
        },
        {
            "name": "server: git",
            "type": "python",
            "request": "launch",
            "justMyCode": false,
            "stopOnEntry": false,
            "python": "${command:python.interpreterPath}",
            "program": "${workspaceRoot}/manage.py",
            "args": [
                "update_git_states"
            ],
            "django": true,
            "cwd": "${workspaceFolder}",
            "env": {},
            "console": "internalConsole"
        },
        {
            "name": "server: RQ - cleaning",
            "type": "python",
            "request": "launch",
            "stopOnEntry": false,
            "justMyCode": false,
            "python": "${command:python.interpreterPath}",
            "program": "${workspaceRoot}/manage.py",
            "args": [
                "rqworker",
                "cleaning",
                "--worker-class",
                "cvat.rqworker.SimpleWorker"
            ],
            "django": true,
            "cwd": "${workspaceFolder}",
            "env": {
                "DJANGO_LOG_SERVER_HOST": "localhost",
                "DJANGO_LOG_SERVER_PORT": "8282"
            },
            "console": "internalConsole"
        },
        {
            "name": "server: migrate",
            "type": "python",
            "request": "launch",
            "justMyCode": false,
            "stopOnEntry": false,
            "python": "${command:python.interpreterPath}",
            "program": "${workspaceRoot}/manage.py",
            "args": [
                "migrate"
            ],
            "django": true,
            "cwd": "${workspaceFolder}",
            "env": {},
            "console": "internalConsole"
        },
        {
            "name": "server: tests",
            "type": "python",
            "request": "launch",
            "justMyCode": false,
            "stopOnEntry": false,
            "python": "${command:python.interpreterPath}",
            "program": "${workspaceRoot}/manage.py",
            "args": [
                "test",
                "--settings",
                "cvat.settings.testing",
                "cvat/apps",
                "cvat-cli/"
            ],
            "django": true,
            "cwd": "${workspaceFolder}",
            "env": {},
            "console": "internalConsole"
        },
        {
            "name": "server: REST API tests",
            "type": "python",
            "request": "launch",
            "justMyCode": false,
            "stopOnEntry": false,
            "python": "${command:python.interpreterPath}",
            "module": "pytest",
            "args": [
                "tests/python/rest_api/"
            ],
            "cwd": "${workspaceFolder}",
            "console": "integratedTerminal"
        },
        {
            "name": "sdk: tests",
            "type": "python",
            "request": "launch",
            "justMyCode": false,
            "stopOnEntry": false,
            "python": "${command:python.interpreterPath}",
            "module": "pytest",
            "args": [
                "tests/python/sdk/"
            ],
            "cwd": "${workspaceFolder}",
            "console": "integratedTerminal"
        },
        {
            "name": "cli: tests",
            "type": "python",
            "request": "launch",
            "justMyCode": false,
            "stopOnEntry": false,
            "python": "${command:python.interpreterPath}",
            "module": "pytest",
            "args": [
                "tests/python/cli/"
            ],
            "cwd": "${workspaceFolder}",
            "console": "integratedTerminal"
        },
        {
            "name": "api client: Postprocess generator output",
            "type": "python",
            "request": "launch",
            "justMyCode": false,
            "stopOnEntry": false,
            "python": "${command:python.interpreterPath}",
            "program": "${workspaceFolder}/cvat-sdk/gen/postprocess.py",
            "args": [
                "--schema", "${workspaceFolder}/cvat/schema.yml",
                "--input-path", "${workspaceFolder}/cvat-sdk/cvat_sdk/"
            ],
            "cwd": "${workspaceFolder}",
            "console": "integratedTerminal"
        },
        {
            "name": "sdk docs: Postprocess generated docs",
            "type": "python",
            "request": "launch",
            "justMyCode": false,
            "stopOnEntry": false,
            "python": "${command:python.interpreterPath}",
            "program": "${workspaceFolder}/site/process_sdk_docs.py",
            "args": [
                "--input-dir", "${workspaceFolder}/cvat-sdk/docs/",
                "--site-root", "${workspaceFolder}/site/",
            ],
            "cwd": "${workspaceFolder}",
            "console": "integratedTerminal"
        },
        {
            "name": "server: Generate REST API Schema",
            "type": "python",
            "request": "launch",
            "justMyCode": false,
            "stopOnEntry": false,
            "python": "${command:python.interpreterPath}",
            "program": "${workspaceRoot}/manage.py",
            "args": [
                "spectacular",
                "--file",
                "${workspaceFolder}/cvat/schema.yml"
            ],
            "django": true,
            "cwd": "${workspaceFolder}",
            "env": {"DJANGO_CONFIGURATION": "production"},
            "console": "internalConsole"
        },
        {
            "name": "core.js: debug",
            "type": "node",
            "request": "launch",
            "cwd": "${workspaceFolder}/cvat-core",
            "runtimeExecutable": "node",
            "runtimeArgs": [
                "--nolazy",
                "--inspect-brk=9230",
                "src/api.js"
            ],
            "port": 9230
        },
        {
            "type": "node",
            "request": "launch",
            "name": "jest debug",
            "program": "${workspaceFolder}/node_modules/.bin/jest",
            "args": [
                "--config",
                "${workspaceFolder}/cvat-core/jest.config.js"
            ],
            "console": "integratedTerminal",
            "internalConsoleOptions": "neverOpen",
            "disableOptimisticBPs": true,
        }
    ],
    "compounds": [
        {
            "name": "server: debug",
            "configurations": [
                "server: django",
                "server: RQ - import",
                "server: RQ - export",
                "server: RQ - annotation",
                "server: RQ - webhooks",
                "server: RQ - scheduler",
<<<<<<< HEAD
                "server: RQ - quality reports",
=======
                "server: RQ - cleaning",
>>>>>>> 520d219f
                "server: git",
            ]
        }
    ]
}<|MERGE_RESOLUTION|>--- conflicted
+++ resolved
@@ -498,11 +498,8 @@
                 "server: RQ - annotation",
                 "server: RQ - webhooks",
                 "server: RQ - scheduler",
-<<<<<<< HEAD
                 "server: RQ - quality reports",
-=======
                 "server: RQ - cleaning",
->>>>>>> 520d219f
                 "server: git",
             ]
         }
